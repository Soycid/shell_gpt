"""
shell-gpt: An interface to OpenAI's GPT-3 API

This module provides a simple interface for OpenAI's GPT-3 API using Typer
as the command line interface. It supports different modes of output including
shell commands and code, and allows users to specify the desired OpenAI model
and length and other options of the output. Additionally, it supports executing
shell commands directly from the interface.

API Key is stored locally for easy use in future runs.
"""

import os
from enum import Enum
from time import sleep, gmtime, strftime
from pathlib import Path
from getpass import getpass
from types import DynamicClassAttribute

import json
import typer
import requests
import yaml
import re

# Click is part of typer.
from click import MissingParameter, BadParameter, UsageError

from utils.terminal_functions import *
<<<<<<< HEAD
from utils.hugging_face import hugging_face_api
from utils.memory import filter_facts
=======
from utils.prompt_functions import *
from utils.memory import *

>>>>>>> c78d821d

# TODO: Add hugging face api call function and hugging face api key into config
# TODO: Merge so that alper has functions and new code structure
# TODO: Update naming of past programs/prompts
# Summarize the command below in 8 or fewer words.
# start nginx using docker, forward 443 and 80 port, mount current folder with index.html

API_URL = "https://api.openai.com/v1/completions"
DATA_FOLDER = os.path.expanduser("~/.config")
KEY_FILE = Path(DATA_FOLDER) / "shell-gpt" / "config.yml"
FACT_MEMORY_FILE = Path(DATA_FOLDER) / "shell-gpt" / "fact_memory.txt"

# pylint: disable=invalid-name
class Model(str, Enum):
    davinci = "text-davinci-003"
    curie = "text-curie-001"
    codex = "code-davinci-002"

    def __str__(self):
        return self.name

    @DynamicClassAttribute
    def value(self):
        return self.name


# pylint: enable=invalid-name
def create_config():
    openai_api_key = getpass(prompt="Please enter your OpenAI API secret key: ")
    KEY_FILE.parent.mkdir(parents=True, exist_ok=True)
    KEY_FILE.write_text(f"openai_api_key: {openai_api_key}\nhugging_face_naming: false")


def get_config(key):
    if not KEY_FILE.exists():
        create_config()
    with KEY_FILE.open(mode="r") as file:
        data = yaml.safe_load(file)
        try:
            return data[key]
        except KeyError:
            raise UsageError(
                f"Key '{key}' not found in config file. Please check your config file."
            )


def update_config(key, value):
    if not KEY_FILE.exists():
        create_config()

    with KEY_FILE.open(mode="r") as file:
        data = yaml.safe_load(file)

    data[key] = value

    with KEY_FILE.open(mode="w") as file:
        file.write(yaml.dump(data, default_flow_style=False))
    return value


def save_fact(fact):
    if not FACT_MEMORY_FILE.exists():
        FACT_MEMORY_FILE.parent.mkdir(parents=True, exist_ok=True)
    # write fact onto the file as a new line
    with open(FACT_MEMORY_FILE, "a") as file:
        file.write(fact + "\n")


def clear_fact_memory():
    if FACT_MEMORY_FILE.exists():
        FACT_MEMORY_FILE.unlink()


@loading_spinner
def openai_request(prompt, model, max_tokens, api_key, temperature, top_p):
    headers = {"Content-Type": "application/json", "Authorization": f"Bearer {api_key}"}
    data = {
        "prompt": prompt,
        "model": model,
        "max_tokens": max_tokens,
        "temperature": temperature,
        "top_p": top_p,
    }
    response = requests.post(API_URL, headers=headers, json=data, timeout=180)
    response.raise_for_status()
    return response.json()["choices"][0]["text"]


# Using lambda to pass a function to default value, which make it apper as "dynamic" in help.

# cache should be able to be int or string
def main(
    prompt: str = typer.Argument(
        None, show_default=False, help="The prompt to generate completions for."
    ),
    model: Model = typer.Option("davinci", help="GPT-3 model name.", show_choices=True),
    max_tokens: int = typer.Option(
        lambda: 2048, help="Strict length of output (words)."
    ),
    temperature: float = typer.Option(
        lambda: 1.0, min=0.0, max=1.0, help="Randomness of generated output."
    ),
    top_probability: float = typer.Option(
        lambda: 1.0, min=0.1, max=1.0, help="Limits highest probable tokens."
    ),
    cache: bool = typer.Option(
        False, "--cache", "-c", help="Access the memory using name or an index."
    ),
    shell: bool = typer.Option(
        False, "--shell", "-s", help="Provide shell command as output."
    ),
    execute: bool = typer.Option(
        False, "--execute", "-e", help="Will execute --shell command."
    ),
    memorize_fact: bool = typer.Option(
        False,
        "--memorize",
        "-m",
        help="Will memorize the following fact you gave to ShellGPT.",
    ),
    clear_facts: bool = typer.Option(
        False, "--clear_facts", "-cf", help="Will clear facts you gave to ShellGPT."
    ),
    retrieve_fact: bool = typer.Option(
        False, "--retrieve", "-r", help="Will retrieve the desired fact."
    ),
    code: bool = typer.Option(False, help="Provide code as output."),
    editor: bool = typer.Option(False, help="Open $EDITOR to provide a prompt."),
    animation: bool = typer.Option(True, help="Typewriter animation."),
    spinner: bool = typer.Option(True, help="Show loading spinner during API request."),
    set_history: int = typer.Option(
        lambda: 500, min=0, max=10000, help="Set the history length to be saved."
    ),  # TODO: Add this with naming
    set_openai_api_key: str = typer.Option(
        None, show_default=False, help="Set OpenAI API key."
    ),  # TODO: Add this with naming
    set_hugging_face_api_key: str = typer.Option(
        None, show_default=False, help="Set Hugging Face API key."
    ),  # TODO: Add this with naming
    toggle_hugging_face_naming: bool = typer.Option(
        False, show_default=False, help="Use or don't use hugging face naming."
    ),  # TODO: Add this with naming
    favorite: bool = typer.Option(
        False,
        help="Mark the command as a favorite command that can be searched through and won't be deleted.",
    ),  # TODO: Add this with naming
    ls_common: bool = typer.Option(
        False, help="List all common commands."
    ),  # TODO: Add this with naming using some model
    ls_history: bool = typer.Option(
        False, help="List all history."
    ),  # TODO: Add this with naming
):
    openai_api_key = get_config("openai_api_key")

    if clear_facts:
        clear_fact_memory()
        return

    if memorize_fact:
        curr_time = strftime("%H:%M:%S %d/%m/%Y", gmtime())
        save_fact(curr_time + " " + prompt)
        return

    if retrieve_fact:
        if not FACT_MEMORY_FILE.exists():
            typer.secho("No facts have been memorized yet.", fg="red")
            return
        else:
            query = prompt
            hf_api_key = get_config("hugging_face_api_key")

            all_facts = FACT_MEMORY_FILE.read_text()
            filtered_facts = filter_facts(f"What is {query}?", all_facts, filter="hf", hf_api_key=hf_api_key)

            fact_retrieval_prompt_path = "prompts/fact_retrieval_v1.txt"
            retrieval_prompt = Path(fact_retrieval_prompt_path).read_text()

            full_prompt = f"{retrieval_prompt}\n{filtered_facts}\n What is {query}?"

            response_text = openai_request(
                full_prompt,
                model,
                max_tokens,
                openai_api_key,
                0,
                top_probability,
                spinner=spinner,
            )
            response_text = response_text.strip()
            typer_writer(response_text, code, shell, animation)
        return

    if not prompt and not editor:
        if not set_history == 500:
            update_config("history_length", set_history)
            typer_writer(
                f"History length set to {set_history}.", False, False, animation
            )

        elif not set_openai_api_key == None:
            update_config("openai_api_key", set_openai_api_key)
            typer_writer(f"OpenAI API key set.", False, False, animation)

        elif not set_hugging_face_api_key == None:
            update_config("hugging_face_api_key", set_hugging_face_api_key)
            typer_writer(f"Hugging Face API key set.", False, False, animation)

        elif toggle_hugging_face_naming:
            if get_config("hugging_face_naming") == True:
                update_config("hugging_face_naming", False)
                typer_writer(
                    f"Hugging Face naming toggled to False.", False, False, animation
                )
            else:
                update_config("hugging_face_naming", True)
                typer_writer(
                    f"Hugging Face naming toggled to True.", False, False, animation
                )

        elif ls_common:
            pass

        elif ls_history:
            pass

        else:
            raise MissingParameter(param_hint="PROMPT", param_type="string")

        return
    if cache:
        if prompt.isdigit():
            with open(".inst_memory.json", "r+") as jsonFile:
                data = json.load(jsonFile)
            N = len(data)
            if int(prompt) >= N:
                print("Index is out of range")
                return
            else:
                reversed_index = N - int(prompt) - 1
                output = data[reversed_index]["output"]
                typer_writer(output, code, shell, animation)
        else:
            print("need to implement lol")

        # modular as cache retrival function

        return

    if shell:
        # If default values where not changed, make it more accurate.
        if temperature == 1.0 == top_probability:
            temperature, top_probability = 0.2, 0.9
        prompt = f"{prompt}. Provide only shell command as output."
    elif code:
        # If default values where not changed, make it more creative (diverse).
        if temperature == 1.0 == top_probability:
            temperature, top_probability = 0.8, 0.2
        prompt = f"{prompt}. Provide only code as output."
    # Curie has hard cap 2048 + prompt.
    if model == "text-curie-001" and max_tokens == 2048:
        max_tokens = 1024
    if editor:
        prompt = get_edited_prompt()
    response_text = openai_request(
        prompt,
        model,
        max_tokens,
        openai_api_key,
        temperature,
        top_probability,
        spinner=spinner,
    )
    # For some reason OpenAI returns several leading/trailing white spaces.
    response_text = response_text.strip()
    typer_writer(response_text, code, shell, animation)

    if shell:
        if get_config("hugging_face_naming") == True:
            hugging_face_api_key = get_config("hugging_face_api_key")
            command_name = hugging_face_api("naming", {"inputs": "prompt", "max_length": 8, "min_length":3},  hugging_face_api_key)["summary_text"]
            # Make command_name lowercase and remove all special characters
            command_name = re.sub(r"[^a-zA-Z0-9]+", "", command_name).lower()
            print(command_name)
        else:
            pass # TODO: Implement naming
        write_to_memory(prompt, response_text, command_name, favorite)

    if shell and execute and typer.confirm("Execute shell command?"):
        os.system(response_text)


def write_to_memory(input_text, output_text, name, favorite):
    dictionary = {
        "input": input_text,
        "output": output_text,
        "name": name,
        "favorite": favorite,
        "uid": False,
    }

    with open(".inst_memory.json", "r+") as jsonFile:
        data = json.load(jsonFile)

    data.append(dictionary)

    jsonFile = open(".inst_memory.json", "w+")
    jsonFile.write(json.dumps(data, indent=4))
    jsonFile.close()


def entry_point():
    typer.run(main)


if __name__ == "__main__":
    entry_point()<|MERGE_RESOLUTION|>--- conflicted
+++ resolved
@@ -27,14 +27,10 @@
 from click import MissingParameter, BadParameter, UsageError
 
 from utils.terminal_functions import *
-<<<<<<< HEAD
 from utils.hugging_face import hugging_face_api
-from utils.memory import filter_facts
-=======
 from utils.prompt_functions import *
 from utils.memory import *
 
->>>>>>> c78d821d
 
 # TODO: Add hugging face api call function and hugging face api key into config
 # TODO: Merge so that alper has functions and new code structure
